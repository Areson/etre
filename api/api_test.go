// Copyright 2017, Square, Inc.

package api_test

import (
	"encoding/json"
	"fmt"
	"net/http"
	"net/http/httptest"
	"net/url"
	"testing"

	"github.com/square/etre"
	"github.com/square/etre/api"
	"github.com/square/etre/query"
	"github.com/square/etre/router"
	"github.com/square/etre/test"
<<<<<<< HEAD
	"github.com/square/etre/test/mock"

	"github.com/go-test/deep"
)

var seedEntity0 = etre.Entity{"_id": "id0", "x": 0, "foo": "bar"}
var seedEntity1 = etre.Entity{"_id": "id1", "x": 1, "foo": "bar"}
var seedEntity2 = etre.Entity{"_id": "id2", "x": 2, "foo": "bar"}
var seedEntities = []etre.Entity{seedEntity0, seedEntity1, seedEntity2}
var entityType = "nodes"

=======
	"gopkg.in/mgo.v2/bson"
)

var defaultAPI *api.API
var defaultServer *httptest.Server
var seedEntity0 = db.Entity{"x": 0, "foo": "bar"}
var seedEntity1 = db.Entity{"x": 1, "foo": "bar"}
var seedEntity2 = db.Entity{"x": 2, "foo": "bar"}
var seedId0 string
var seedEntities = []db.Entity{seedEntity0, seedEntity1, seedEntity2}
var entityType = "nodes"

func setup(t *testing.T) {
	c, err := db.NewConnector("localhost", "etre", []string{entityType}, 5, nil, nil)
	if err != nil {
		t.Fatal(err)
	}
	err = c.Connect()
	if err != nil {
		t.Fatal(err)
	}
	defaultAPI = api.NewAPI(&router.Router{}, c)
	defaultServer = httptest.NewServer(defaultAPI.Router)

	// Add test data
	url := defaultServer.URL + api.API_ROOT + "entities/" + entityType + "/"
	payload, err := json.Marshal(seedEntities)
	if err != nil {
		t.Fatal(err)
	}

	var ids []string
	statusCode, err := test.MakeHTTPRequest("POST", url, payload, &ids)
	if err != nil {
		t.Fatal(err)
	}

	if statusCode != http.StatusOK {
		t.Errorf("Error inserting seed data. Status code= %d, expected %d", statusCode, http.StatusOK)
	}

	if len(ids) == 0 {
		t.Fatal("got zero new IDs")
	}
	seedId0 = ids[0]
}

func teardown(t *testing.T) {
	// Delete all data in DB/Collection (empty query matches everything).
	q, err := query.Translate("")
	if err != nil {
		t.Fatal(err)
	}

	// Must make call through dbconnector as API does not support empty queries
	// as a safety guard
	_, err = defaultAPI.DbConnector.DeleteEntities(entityType, q)
	if err != nil {
		if _, ok := err.(db.ErrDelete); ok {
			t.Fatalf("Error deleting entities: %s", err)
		} else {
			t.Fatalf("Uknown error when deleting entities: %s", err)
		}
	}

	// Close all connections
	defaultServer.CloseClientConnections()
	defaultServer.Close()
	defaultAPI.DbConnector.Disconnect()
}

>>>>>>> b165dbc3
// //////////////////////////////////////////////////////////////////////////
// Single Entity Management Handler Tests
// //////////////////////////////////////////////////////////////////////////

func TestPostEntityHandlerSuccessful(t *testing.T) {
	es := &mock.EntityStore{
		CreateEntitiesFunc: func(entityType string, entities []etre.Entity, username string) ([]string, error) {
			for _, entity := range entities {
				if entity["_id"].(string) == "id3" {
					return []string{"id3"}, nil
				}
			}
			return []string{}, nil
		},
	}
	defaultAPI := api.NewAPI(&router.Router{}, es, &mock.FeedFactory{})
	defaultServer := httptest.NewServer(defaultAPI.Router)

<<<<<<< HEAD
	expect := "id3"
	entity := etre.Entity{"_id": expect, "x": 3.0}
=======
	entity := db.Entity{"x": 3.0}
>>>>>>> b165dbc3

	url := defaultServer.URL + api.API_ROOT + "entity/" + entityType
	payload, err := json.Marshal(entity)
	if err != nil {
		t.Fatal(err)
	}

	var id string
	statusCode, err := test.MakeHTTPRequest("POST", url, payload, &id)
	if err != nil {
		t.Fatal(err)
	}

	if id == "" {
		t.Error("no return entity ID, expected one")
	}

	if statusCode != http.StatusOK {
		t.Errorf("response status = %d, expected %d", statusCode, http.StatusOK)
	}
}

func TestPostEntityHandlerPayloadError(t *testing.T) {
	defaultAPI := api.NewAPI(&router.Router{}, &mock.EntityStore{}, &mock.FeedFactory{})
	defaultServer := httptest.NewServer(defaultAPI.Router)

	url := defaultServer.URL + api.API_ROOT + "entity/" + entityType
	// etre.Entity type is expected to be in the payload, so passing in an empty
	// payload will trigger an error.
	var payload []byte
	var respErr map[string]string

	statusCode, err := test.MakeHTTPRequest("POST", url, payload, &respErr)
	if err != nil {
		t.Fatal(err)
	}

	actual := respErr["message"]
	expect := "Can't decode request body (error: EOF)"

	if actual != expect {
		t.Errorf("response error message = %s, expected %s", actual, expect)
	}

	if statusCode != http.StatusInternalServerError {
		t.Errorf("response status = %d, expected %d", statusCode, http.StatusInternalServerError)
	}
}

func TestPostEntityHandlerInvalidValueTypeError(t *testing.T) {
	defaultAPI := api.NewAPI(&router.Router{}, &mock.EntityStore{}, &mock.FeedFactory{})
	defaultServer := httptest.NewServer(defaultAPI.Router)

	// arrays are not supported value types
	x := []int{0, 1, 2}
<<<<<<< HEAD
	entity := etre.Entity{"_id": "id3", "x": x}
=======
	entity := db.Entity{"x": x}
>>>>>>> b165dbc3

	url := defaultServer.URL + api.API_ROOT + "entity/" + entityType
	payload, err := json.Marshal(entity)
	if err != nil {
		t.Fatal(err)
	}
	var respErr map[string]string

	statusCode, err := test.MakeHTTPRequest("POST", url, payload, &respErr)
	if err != nil {
		t.Fatal(err)
	}

	actual := respErr["message"]
	expect := "Key (x) has value ([0 1 2]) with invalid type ([]interface {}). Type of value must be a string or int."

	if actual != expect {
		t.Errorf("response error message = %s, expected %s", actual, expect)
	}

	if statusCode != http.StatusBadRequest {
		t.Errorf("response status = %d, expected %d", statusCode, http.StatusBadRequest)
	}
}

func TestGetEntityHandlerSuccessful(t *testing.T) {
	var actualQuery query.Query
	es := &mock.EntityStore{
		ReadEntitiesFunc: func(entityType string, q query.Query) ([]etre.Entity, error) {
			actualQuery = q
			return []etre.Entity{seedEntity0}, nil
		},
	}
	defaultAPI := api.NewAPI(&router.Router{}, es, &mock.FeedFactory{})
	defaultServer := httptest.NewServer(defaultAPI.Router)

	// Copy seedEntity0
	expect := db.Entity{
		"_id":   seedId0,
		"_type": entityType,
		"_rev":  0,
	}
	for k, v := range seedEntity0 {
		expect[k] = v
	}

<<<<<<< HEAD
	url := defaultServer.URL + api.API_ROOT + "entity/" + entityType + "/" + id
	var actual etre.Entity
=======
	url := defaultServer.URL + api.API_ROOT + "entity/" + entityType + "/" + seedId0
	var actual db.Entity
>>>>>>> b165dbc3

	statusCode, err := test.MakeHTTPRequest("GET", url, nil, &actual)
	if err != nil {
		t.Fatal(err)
	}

	api.ConvertFloat64ToInt(actual)

	if diff := deep.Equal(actual, expect); diff != nil {
		t.Error(diff)
	}

	if statusCode != http.StatusOK {
		t.Errorf("response status = %d, expected %d", statusCode, http.StatusOK)
	}

	expectedQuery := query.Query{
		[]query.Predicate{
			query.Predicate{
				Label:    "_id",
				Operator: "=",
				Value:    seedEntity0["_id"].(string),
			},
		},
	}
	if diff := deep.Equal(actualQuery, expectedQuery); diff != nil {
		t.Error(diff)
	}
}

func TestGetEntityHandlerMissingIDError(t *testing.T) {
	defaultAPI := api.NewAPI(&router.Router{}, &mock.EntityStore{}, &mock.FeedFactory{})
	defaultServer := httptest.NewServer(defaultAPI.Router)

	// Omit ID from URL
	url := defaultServer.URL + api.API_ROOT + "entity/" + entityType + "/"
	expectErr := "Missing params"
	testBadRequestError(t, "GET", url, expectErr)
}

func TestGetEntityHandlerNotFoundError(t *testing.T) {
	es := &mock.EntityStore{
		ReadEntitiesFunc: func(entityType string, q query.Query) ([]etre.Entity, error) {
			return nil, nil
		},
	}
	defaultAPI := api.NewAPI(&router.Router{}, es, &mock.FeedFactory{})
	defaultServer := httptest.NewServer(defaultAPI.Router)

	// id that we have not inserted into db
	id := "59ee2d725669fcc51f62aaaa"

	url := defaultServer.URL + api.API_ROOT + "entity/" + entityType + "/" + id
	var respErr map[string]string

	statusCode, err := test.MakeHTTPRequest("GET", url, nil, &respErr)
	if err != nil {
		t.Fatal(err)
	}

	actual := respErr["message"]
	expect := fmt.Sprintf("No entity with id: %s", id)

	if actual != expect {
		t.Errorf("response error message = %s, expected %s", actual, expect)
	}

	if statusCode != http.StatusNotFound {
		t.Errorf("response status = %d, expected %d", statusCode, http.StatusNotFound)
	}
}

func TestPutEntityHandlerSuccessful(t *testing.T) {
	es := &mock.EntityStore{
		UpdateEntitiesFunc: func(t string, q query.Query, u etre.Entity, user string) ([]etre.Entity, error) {
			return []etre.Entity{etre.Entity{"_id": seedEntity0["_id"], "foo": seedEntity0["foo"]}}, nil
		},
	}
	defaultAPI := api.NewAPI(&router.Router{}, es, &mock.FeedFactory{})
	defaultServer := httptest.NewServer(defaultAPI.Router)

<<<<<<< HEAD
	id := seedEntity0["_id"].(string)
	update := etre.Entity{"foo": "baz"}
	expect := etre.Entity{"_id": seedEntity0["_id"], "foo": seedEntity0["foo"]}
=======
	id := seedId0
	update := db.Entity{"foo": "baz"}
	// We expect the previous values (i.e. rev=0):
	expect := db.Entity{"_id": seedId0, "_type": entityType, "_rev": float64(0), "foo": seedEntity0["foo"]}
>>>>>>> b165dbc3

	url := defaultServer.URL + api.API_ROOT + "entity/" + entityType + "/" + id
	payload, err := json.Marshal(update)
	if err != nil {
		t.Fatal(err)
	}
	var actual etre.Entity

	statusCode, err := test.MakeHTTPRequest("PUT", url, payload, &actual)
	if err != nil {
		t.Fatal(err)
	}

<<<<<<< HEAD
	if diff := deep.Equal(actual, expect); diff != nil {
		t.Error(diff)
=======
	if diffs := deep.Equal(actual, expect); diffs != nil {
		t.Error(diffs)
>>>>>>> b165dbc3
	}

	if statusCode != http.StatusOK {
		t.Errorf("response status = %d, expected %d", statusCode, http.StatusOK)
	}
}

func TestPutEntityHandlerMissingIDError(t *testing.T) {
	defaultAPI := api.NewAPI(&router.Router{}, &mock.EntityStore{}, &mock.FeedFactory{})
	defaultServer := httptest.NewServer(defaultAPI.Router)

	// Omit ID from URL
	url := defaultServer.URL + api.API_ROOT + "entity/" + entityType + "/"
	expectErr := "Missing params"
	testBadRequestError(t, "PUT", url, expectErr)
}

func TestPutEntityHandlerPayloadError(t *testing.T) {
	defaultAPI := api.NewAPI(&router.Router{}, &mock.EntityStore{}, &mock.FeedFactory{})
	defaultServer := httptest.NewServer(defaultAPI.Router)

	id := seedId0

	url := defaultServer.URL + api.API_ROOT + "entity/" + entityType + "/" + id
	// etre.Entity type is expected to be in the payload, so passing in an empty
	// payload will trigger an error.
	var payload []byte
	var respErr map[string]string

	statusCode, err := test.MakeHTTPRequest("PUT", url, payload, &respErr)
	if err != nil {
		t.Fatal(err)
	}

	actual := respErr["message"]
	expect := "Can't decode request body (error: EOF)"

	if actual != expect {
		t.Errorf("response error message = %s, expected %s", actual, expect)
	}

	if statusCode != http.StatusInternalServerError {
		t.Errorf("response status = %d, expected %d", statusCode, http.StatusInternalServerError)
	}
}

func TestDeleteEntityHandlerSuccessful(t *testing.T) {
	es := &mock.EntityStore{
		DeleteEntitiesFunc: func(t string, q query.Query, user string) ([]etre.Entity, error) {
			return []etre.Entity{seedEntity0}, nil
		},
	}
	defaultAPI := api.NewAPI(&router.Router{}, es, &mock.FeedFactory{})
	defaultServer := httptest.NewServer(defaultAPI.Router)

	// Copy seedEntity0
	expect := db.Entity{
		"_id":   seedId0,
		"_type": entityType,
		"_rev":  0,
	}
	for k, v := range seedEntity0 {
		expect[k] = v
	}

<<<<<<< HEAD
	url := defaultServer.URL + api.API_ROOT + "entity/" + entityType + "/" + id
	var actual etre.Entity
=======
	url := defaultServer.URL + api.API_ROOT + "entity/" + entityType + "/" + seedId0
	var actual db.Entity
>>>>>>> b165dbc3

	statusCode, err := test.MakeHTTPRequest("DELETE", url, nil, &actual)
	if err != nil {
		t.Fatal(err)
	}

	api.ConvertFloat64ToInt(actual)

	if diff := deep.Equal(actual, expect); diff != nil {
		t.Error(diff)
	}

	if statusCode != http.StatusOK {
		t.Errorf("response status = %d, expected %d", statusCode, http.StatusOK)
	}
}

func TestDeleteEntityHandlerMissingIDError(t *testing.T) {
	defaultAPI := api.NewAPI(&router.Router{}, &mock.EntityStore{}, &mock.FeedFactory{})
	defaultServer := httptest.NewServer(defaultAPI.Router)

	// Omit ID from URL
	url := defaultServer.URL + api.API_ROOT + "entity/" + entityType + "/"
	expectErr := "Missing params"
	testBadRequestError(t, "DELETE", url, expectErr)
}

// //////////////////////////////////////////////////////////////////////////
// Multiple Entity Management Handler Tests
// //////////////////////////////////////////////////////////////////////////

func TestPostEntitiesHandlerSuccessful(t *testing.T) {
	es := &mock.EntityStore{
		CreateEntitiesFunc: func(entityType string, entities []etre.Entity, username string) ([]string, error) {
			var r1Found bool
			var r2Found bool
			for _, entity := range entities {
				if entity["_id"].(string) == "id3" {
					r1Found = true
				}
				if entity["_id"].(string) == "id4" {
					r2Found = true
				}
			}
			if r1Found && r2Found {
				return []string{"id3", "id4"}, nil
			}
			return []string{}, nil
		},
	}
	defaultAPI := api.NewAPI(&router.Router{}, es, &mock.FeedFactory{})
	defaultServer := httptest.NewServer(defaultAPI.Router)

	// seedEntities are id{0,1,2}
<<<<<<< HEAD
	expect := []string{"id3", "id4"}
	entity0 := etre.Entity{"_id": expect[0], "x": 3}
	entity1 := etre.Entity{"_id": expect[1], "x": 4}
	entities := []etre.Entity{entity0, entity1}
=======
	entity0 := db.Entity{"x": 3}
	entity1 := db.Entity{"x": 4}
	entities := []db.Entity{entity0, entity1}
>>>>>>> b165dbc3

	url := defaultServer.URL + api.API_ROOT + "entities/" + entityType
	payload, err := json.Marshal(entities)
	if err != nil {
		t.Fatal(err)
	}
	var actual []string

	statusCode, err := test.MakeHTTPRequest("POST", url, payload, &actual)
	if err != nil {
		t.Fatal(err)
	}

	if len(actual) != 2 {
		t.Errorf("got %d ids, expected 2", len(actual))
	}
	for _, id := range actual {
		if !bson.IsObjectIdHex(id) {
			t.Errorf("got invalid id: %s", id)
		}
	}

	if statusCode != http.StatusOK {
		t.Errorf("response status = %d, expected %d", statusCode, http.StatusOK)
	}
}

func TestPostEntitiesHandlerPayloadError(t *testing.T) {
	defaultAPI := api.NewAPI(&router.Router{}, &mock.EntityStore{}, &mock.FeedFactory{})
	defaultServer := httptest.NewServer(defaultAPI.Router)

	url := defaultServer.URL + api.API_ROOT + "entities/" + entityType
	// etre.Entity type is expected to be in the payload, so passing in an empty
	// payload will trigger an error.
	var payload []byte
	var respErr map[string]string

	statusCode, err := test.MakeHTTPRequest("POST", url, payload, &respErr)
	if err != nil {
		t.Fatal(err)
	}

	actual := respErr["message"]
	expect := "Can't decode request body (error: EOF)"

	if actual != expect {
		t.Errorf("response error message = %s, expected %s", actual, expect)
	}

	if statusCode != http.StatusInternalServerError {
		t.Errorf("response status = %d, expected %d", statusCode, http.StatusInternalServerError)
	}
}

func TestPostEntitiesHandlerInvalidValueTypeError(t *testing.T) {
	defaultAPI := api.NewAPI(&router.Router{}, &mock.EntityStore{}, &mock.FeedFactory{})
	defaultServer := httptest.NewServer(defaultAPI.Router)

	yArr := []string{"foo", "bar", "baz"}

<<<<<<< HEAD
	entity2 := etre.Entity{"_id": "id3", "x": 2}
	// Arrays are not supported values types
	entity3 := etre.Entity{"_id": "id4", "y": yArr}
	entities := []etre.Entity{entity2, entity3}
=======
	entity2 := db.Entity{"x": 2}
	// Arrays are not supported values types
	entity3 := db.Entity{"y": yArr}
	entities := []db.Entity{entity2, entity3}
>>>>>>> b165dbc3

	url := defaultServer.URL + api.API_ROOT + "entities/" + entityType
	payload, err := json.Marshal(entities)
	if err != nil {
		t.Fatal(err)
	}
	var respErr map[string]string

	statusCode, err := test.MakeHTTPRequest("POST", url, payload, &respErr)
	if err != nil {
		t.Fatal(err)
	}

	actual := respErr["message"]
	expect := "Key (y) has value ([foo bar baz]) with invalid type ([]interface {}). Type of value must be a string or int."

	if actual != expect {
		t.Errorf("response error message = %s, expected %s", actual, expect)
	}

	if statusCode != http.StatusBadRequest {
		t.Errorf("response status = %d, expected %d", statusCode, http.StatusBadRequest)
	}
}

func TestGetEntitiesHandlerSuccessful(t *testing.T) {
	var actualQuery query.Query
	es := &mock.EntityStore{
		ReadEntitiesFunc: func(entityType string, q query.Query) ([]etre.Entity, error) {
			actualQuery = q
			return seedEntities, nil
		},
	}
	defaultAPI := api.NewAPI(&router.Router{}, es, &mock.FeedFactory{})
	defaultServer := httptest.NewServer(defaultAPI.Router)

	expect := seedEntities

	q := url.QueryEscape("foo=bar")
	url := defaultServer.URL + api.API_ROOT + "entities/" + entityType + "?query=" + q
	var actual []etre.Entity

	statusCode, err := test.MakeHTTPRequest("GET", url, nil, &actual)
	if err != nil {
		t.Fatal(err)
	}

	for _, e := range actual {
		api.ConvertFloat64ToInt(e)
		delete(e, "_id")
		delete(e, "_rev")
		delete(e, "_type")
	}

	if diff := deep.Equal(actual, expect); diff != nil {
		t.Error(diff)
	}

	if statusCode != http.StatusOK {
		t.Errorf("response status = %d, expected %d", statusCode, http.StatusOK)
	}

	expectedQuery := query.Query{
		[]query.Predicate{
			query.Predicate{
				Label:    "foo",
				Operator: "=",
				Value:    "bar",
			},
		},
	}
	if diff := deep.Equal(actualQuery, expectedQuery); diff != nil {
		t.Error(diff)
	}
}

func TestGetEntitiesHandlerMissingQueryError(t *testing.T) {
	defaultAPI := api.NewAPI(&router.Router{}, &mock.EntityStore{}, &mock.FeedFactory{})
	defaultServer := httptest.NewServer(defaultAPI.Router)

	// Omit query param from URL
	url := defaultServer.URL + api.API_ROOT + "entities/" + entityType + "?"
	expectErr := "Missing param: query"
	testBadRequestError(t, "GET", url, expectErr)
}

func TestGetEntitiesHandleresptyQueryError(t *testing.T) {
	defaultAPI := api.NewAPI(&router.Router{}, &mock.EntityStore{}, &mock.FeedFactory{})
	defaultServer := httptest.NewServer(defaultAPI.Router)

	// Omit query string from URL
	url := defaultServer.URL + api.API_ROOT + "entities/" + entityType + "?query"

	expectErr := "Missing param: query string is empty"
	testBadRequestError(t, "GET", url, expectErr)
}

func TestGetEntitiesHandlerNotFoundError(t *testing.T) {
	es := &mock.EntityStore{
		ReadEntitiesFunc: func(entityType string, q query.Query) ([]etre.Entity, error) {
			return nil, nil
		},
	}
	defaultAPI := api.NewAPI(&router.Router{}, es, &mock.FeedFactory{})
	defaultServer := httptest.NewServer(defaultAPI.Router)

	labelSelector := "x=9999"
	query := url.QueryEscape(labelSelector)
	url := defaultServer.URL + api.API_ROOT + "entities/" + entityType + "?query=" + query

	var actual []db.Entity
	statusCode, err := test.MakeHTTPRequest("GET", url, nil, &actual)
	if err != nil {
		t.Fatal(err)
	}
	if statusCode != http.StatusOK {
		t.Errorf("response status = %d, expected %d", statusCode, http.StatusOK)
	}

	if len(actual) != 0 {
		t.Errorf("got response, expected empty slice: %v", actual)
	}
}

func TestPutEntitiesHandlerSuccessful(t *testing.T) {
	expect := []etre.Entity{
		etre.Entity{"_id": seedEntity1["_id"], "foo": seedEntity1["foo"]},
		etre.Entity{"_id": seedEntity2["_id"], "foo": seedEntity2["foo"]},
	}

<<<<<<< HEAD
	es := &mock.EntityStore{
		UpdateEntitiesFunc: func(t string, q query.Query, u etre.Entity, user string) ([]etre.Entity, error) {
			return expect, nil
		},
=======
	expect := []db.Entity{
		db.Entity{"_type": entityType, "_rev": float64(0), "foo": seedEntity1["foo"]},
		db.Entity{"_type": entityType, "_rev": float64(0), "foo": seedEntity2["foo"]},
>>>>>>> b165dbc3
	}
	defaultAPI := api.NewAPI(&router.Router{}, es, &mock.FeedFactory{})
	defaultServer := httptest.NewServer(defaultAPI.Router)

	query := url.QueryEscape("x>0")
	update := etre.Entity{"foo": "baz"}

	url := defaultServer.URL + api.API_ROOT + "entities/" + entityType + "?query=" + query
	payload, err := json.Marshal(update)
	if err != nil {
		t.Fatal(err)
	}
	var actual []etre.Entity

	statusCode, err := test.MakeHTTPRequest("PUT", url, payload, &actual)
	if err != nil {
		t.Fatal(err)
	}

<<<<<<< HEAD
	if diff := deep.Equal(actual, expect); diff != nil {
		t.Error(diff)
=======
	// Don't care about the ids
	for _, e := range actual {
		delete(e, "_id")
	}

	if !reflect.DeepEqual(actual, expect) {
		t.Errorf("Actual: %v, Expect: %v", actual, expect)
>>>>>>> b165dbc3
	}

	if statusCode != http.StatusOK {
		t.Errorf("response status = %d, expected %d", statusCode, http.StatusOK)
	}
}

func TestPutEntitiesHandlerMissingQueryError(t *testing.T) {
	defaultAPI := api.NewAPI(&router.Router{}, &mock.EntityStore{}, &mock.FeedFactory{})
	defaultServer := httptest.NewServer(defaultAPI.Router)

	// Omit query param from URL
	url := defaultServer.URL + api.API_ROOT + "entities/" + entityType + "?"
	expectErr := "Missing param: query"
	testBadRequestError(t, "PUT", url, expectErr)
}

func TestPutEntitiesHandlerEmptyQueryError(t *testing.T) {
	defaultAPI := api.NewAPI(&router.Router{}, &mock.EntityStore{}, &mock.FeedFactory{})
	defaultServer := httptest.NewServer(defaultAPI.Router)

	// Omit query string from URL
	url := defaultServer.URL + api.API_ROOT + "entities/" + entityType + "?query"
	expectErr := "Missing param: query string is empty"
	testBadRequestError(t, "PUT", url, expectErr)
}

func TestPutEntitiesHandlerPayloadError(t *testing.T) {
	defaultAPI := api.NewAPI(&router.Router{}, &mock.EntityStore{}, &mock.FeedFactory{})
	defaultServer := httptest.NewServer(defaultAPI.Router)

	query := url.QueryEscape("x>0")

	url := defaultServer.URL + api.API_ROOT + "entities/" + entityType + "?query=" + query
	// etre.Entity type is expected to be in the payload, so passing in an empty
	// payload will trigger an error.
	var payload []byte
	var respErr map[string]string

	statusCode, err := test.MakeHTTPRequest("PUT", url, payload, &respErr)
	if err != nil {
		t.Fatal(err)
	}

	actual := respErr["message"]
	expect := "Can't decode request body (error: EOF)"

	if actual != expect {
		t.Errorf("response error message = %s, expected %s", actual, expect)
	}

	if statusCode != http.StatusInternalServerError {
		t.Errorf("response status = %d, expected %d", statusCode, http.StatusInternalServerError)
	}
}

func TestDeleteEntitiesHandlerSuccessful(t *testing.T) {
	es := &mock.EntityStore{
		DeleteEntitiesFunc: func(t string, q query.Query, user string) ([]etre.Entity, error) {
			return seedEntities, nil
		},
	}
	defaultAPI := api.NewAPI(&router.Router{}, es, &mock.FeedFactory{})
	defaultServer := httptest.NewServer(defaultAPI.Router)

	expect := seedEntities
	query := url.QueryEscape("foo=bar")

	url := defaultServer.URL + api.API_ROOT + "entities/" + entityType + "?query=" + query
	var actual []etre.Entity

	statusCode, err := test.MakeHTTPRequest("DELETE", url, nil, &actual)
	if err != nil {
		t.Fatal(err)
	}

	for _, e := range actual {
		api.ConvertFloat64ToInt(e)
		delete(e, "_id")
		delete(e, "_rev")
		delete(e, "_type")
	}

	if diff := deep.Equal(actual, expect); diff != nil {
		t.Error(diff)
	}

	if statusCode != http.StatusOK {
		t.Errorf("response status = %d, expected %d", statusCode, http.StatusOK)
	}
}

func TestDeleteEntitiesHandlerMissingQueryError(t *testing.T) {
	defaultAPI := api.NewAPI(&router.Router{}, &mock.EntityStore{}, &mock.FeedFactory{})
	defaultServer := httptest.NewServer(defaultAPI.Router)

	// Omit query param from URL
	url := defaultServer.URL + api.API_ROOT + "entities/" + entityType + "?"
	expectErr := "Missing param: query"
	testBadRequestError(t, "DELETE", url, expectErr)
}

func TestDeleteEntitiesHandleresptyQueryError(t *testing.T) {
	defaultAPI := api.NewAPI(&router.Router{}, &mock.EntityStore{}, &mock.FeedFactory{})
	defaultServer := httptest.NewServer(defaultAPI.Router)

	// Omit query string from URL
	url := defaultServer.URL + api.API_ROOT + "entities/" + entityType + "?query"
	expectErr := "Missing param: query string is empty"
	testBadRequestError(t, "DELETE", url, expectErr)
}

////////////////////////////////////////////////////////////////////////////
// Helper Functions
////////////////////////////////////////////////////////////////////////////

func testBadRequestError(t *testing.T, httpVerb string, url string, expectErr string) {
	var respErr map[string]string

	statusCode, err := test.MakeHTTPRequest(httpVerb, url, nil, &respErr)
	if err != nil {
		t.Fatal(err)
	}

	actual := respErr["message"]
	expect := expectErr

	if actual != expect {
		t.Errorf("response error message = %s, expected %s", actual, expect)
	}

	if statusCode != http.StatusBadRequest {
		t.Errorf("response status = %d, expected %d", statusCode, http.StatusBadRequest)
	}
}<|MERGE_RESOLUTION|>--- conflicted
+++ resolved
@@ -3,6 +3,7 @@
 package api_test
 
 import (
+	"encoding/hex"
 	"encoding/json"
 	"fmt"
 	"net/http"
@@ -15,96 +16,42 @@
 	"github.com/square/etre/query"
 	"github.com/square/etre/router"
 	"github.com/square/etre/test"
-<<<<<<< HEAD
 	"github.com/square/etre/test/mock"
 
 	"github.com/go-test/deep"
-)
-
-var seedEntity0 = etre.Entity{"_id": "id0", "x": 0, "foo": "bar"}
-var seedEntity1 = etre.Entity{"_id": "id1", "x": 1, "foo": "bar"}
-var seedEntity2 = etre.Entity{"_id": "id2", "x": 2, "foo": "bar"}
-var seedEntities = []etre.Entity{seedEntity0, seedEntity1, seedEntity2}
-var entityType = "nodes"
-
-=======
 	"gopkg.in/mgo.v2/bson"
 )
 
-var defaultAPI *api.API
-var defaultServer *httptest.Server
-var seedEntity0 = db.Entity{"x": 0, "foo": "bar"}
-var seedEntity1 = db.Entity{"x": 1, "foo": "bar"}
-var seedEntity2 = db.Entity{"x": 2, "foo": "bar"}
-var seedId0 string
-var seedEntities = []db.Entity{seedEntity0, seedEntity1, seedEntity2}
-var entityType = "nodes"
-
-func setup(t *testing.T) {
-	c, err := db.NewConnector("localhost", "etre", []string{entityType}, 5, nil, nil)
-	if err != nil {
-		t.Fatal(err)
-	}
-	err = c.Connect()
-	if err != nil {
-		t.Fatal(err)
-	}
-	defaultAPI = api.NewAPI(&router.Router{}, c)
-	defaultServer = httptest.NewServer(defaultAPI.Router)
-
-	// Add test data
-	url := defaultServer.URL + api.API_ROOT + "entities/" + entityType + "/"
-	payload, err := json.Marshal(seedEntities)
-	if err != nil {
-		t.Fatal(err)
-	}
-
-	var ids []string
-	statusCode, err := test.MakeHTTPRequest("POST", url, payload, &ids)
-	if err != nil {
-		t.Fatal(err)
-	}
-
-	if statusCode != http.StatusOK {
-		t.Errorf("Error inserting seed data. Status code= %d, expected %d", statusCode, http.StatusOK)
-	}
-
-	if len(ids) == 0 {
-		t.Fatal("got zero new IDs")
-	}
-	seedId0 = ids[0]
-}
-
-func teardown(t *testing.T) {
-	// Delete all data in DB/Collection (empty query matches everything).
-	q, err := query.Translate("")
-	if err != nil {
-		t.Fatal(err)
-	}
-
-	// Must make call through dbconnector as API does not support empty queries
-	// as a safety guard
-	_, err = defaultAPI.DbConnector.DeleteEntities(entityType, q)
-	if err != nil {
-		if _, ok := err.(db.ErrDelete); ok {
-			t.Fatalf("Error deleting entities: %s", err)
-		} else {
-			t.Fatalf("Uknown error when deleting entities: %s", err)
-		}
-	}
-
-	// Close all connections
-	defaultServer.CloseClientConnections()
-	defaultServer.Close()
-	defaultAPI.DbConnector.Disconnect()
-}
-
->>>>>>> b165dbc3
+var seedEntity0, seedEntity1, seedEntity2 etre.Entity
+var seedEntities []etre.Entity
+var seedId0, entityType string
+
+func setup() {
+	seedEntity0 = etre.Entity{"_id": bson.NewObjectId(), "x": 0, "foo": "bar"}
+	seedEntity1 = etre.Entity{"_id": bson.NewObjectId(), "x": 1, "foo": "bar"}
+	seedEntity2 = etre.Entity{"_id": bson.NewObjectId(), "x": 2, "foo": "bar"}
+	seedEntities = []etre.Entity{seedEntity0, seedEntity1, seedEntity2}
+	seedId0 = hex.EncodeToString([]byte(seedEntity0["_id"].(bson.ObjectId)))
+	entityType = "nodes"
+}
+
+func teardown() {
+	seedEntity0 = etre.Entity{}
+	seedEntity1 = etre.Entity{}
+	seedEntity2 = etre.Entity{}
+	seedEntities = []etre.Entity{}
+	seedId0 = ""
+	entityType = ""
+}
+
 // //////////////////////////////////////////////////////////////////////////
 // Single Entity Management Handler Tests
 // //////////////////////////////////////////////////////////////////////////
 
 func TestPostEntityHandlerSuccessful(t *testing.T) {
+	setup()
+	defer teardown()
+
 	es := &mock.EntityStore{
 		CreateEntitiesFunc: func(entityType string, entities []etre.Entity, username string) ([]string, error) {
 			for _, entity := range entities {
@@ -118,12 +65,8 @@
 	defaultAPI := api.NewAPI(&router.Router{}, es, &mock.FeedFactory{})
 	defaultServer := httptest.NewServer(defaultAPI.Router)
 
-<<<<<<< HEAD
 	expect := "id3"
 	entity := etre.Entity{"_id": expect, "x": 3.0}
-=======
-	entity := db.Entity{"x": 3.0}
->>>>>>> b165dbc3
 
 	url := defaultServer.URL + api.API_ROOT + "entity/" + entityType
 	payload, err := json.Marshal(entity)
@@ -147,6 +90,9 @@
 }
 
 func TestPostEntityHandlerPayloadError(t *testing.T) {
+	setup()
+	defer teardown()
+
 	defaultAPI := api.NewAPI(&router.Router{}, &mock.EntityStore{}, &mock.FeedFactory{})
 	defaultServer := httptest.NewServer(defaultAPI.Router)
 
@@ -174,16 +120,15 @@
 }
 
 func TestPostEntityHandlerInvalidValueTypeError(t *testing.T) {
+	setup()
+	defer teardown()
+
 	defaultAPI := api.NewAPI(&router.Router{}, &mock.EntityStore{}, &mock.FeedFactory{})
 	defaultServer := httptest.NewServer(defaultAPI.Router)
 
 	// arrays are not supported value types
 	x := []int{0, 1, 2}
-<<<<<<< HEAD
 	entity := etre.Entity{"_id": "id3", "x": x}
-=======
-	entity := db.Entity{"x": x}
->>>>>>> b165dbc3
 
 	url := defaultServer.URL + api.API_ROOT + "entity/" + entityType
 	payload, err := json.Marshal(entity)
@@ -210,6 +155,9 @@
 }
 
 func TestGetEntityHandlerSuccessful(t *testing.T) {
+	setup()
+	defer teardown()
+
 	var actualQuery query.Query
 	es := &mock.EntityStore{
 		ReadEntitiesFunc: func(entityType string, q query.Query) ([]etre.Entity, error) {
@@ -220,23 +168,14 @@
 	defaultAPI := api.NewAPI(&router.Router{}, es, &mock.FeedFactory{})
 	defaultServer := httptest.NewServer(defaultAPI.Router)
 
-	// Copy seedEntity0
-	expect := db.Entity{
-		"_id":   seedId0,
-		"_type": entityType,
-		"_rev":  0,
-	}
-	for k, v := range seedEntity0 {
-		expect[k] = v
-	}
-
-<<<<<<< HEAD
-	url := defaultServer.URL + api.API_ROOT + "entity/" + entityType + "/" + id
+	expect := etre.Entity{
+		"_id": seedId0,
+		"foo": "bar",
+		"x":   0,
+	}
+
+	url := defaultServer.URL + api.API_ROOT + "entity/" + entityType + "/" + seedId0
 	var actual etre.Entity
-=======
-	url := defaultServer.URL + api.API_ROOT + "entity/" + entityType + "/" + seedId0
-	var actual db.Entity
->>>>>>> b165dbc3
 
 	statusCode, err := test.MakeHTTPRequest("GET", url, nil, &actual)
 	if err != nil {
@@ -258,7 +197,7 @@
 			query.Predicate{
 				Label:    "_id",
 				Operator: "=",
-				Value:    seedEntity0["_id"].(string),
+				Value:    seedEntity0["_id"],
 			},
 		},
 	}
@@ -268,6 +207,9 @@
 }
 
 func TestGetEntityHandlerMissingIDError(t *testing.T) {
+	setup()
+	defer teardown()
+
 	defaultAPI := api.NewAPI(&router.Router{}, &mock.EntityStore{}, &mock.FeedFactory{})
 	defaultServer := httptest.NewServer(defaultAPI.Router)
 
@@ -278,6 +220,9 @@
 }
 
 func TestGetEntityHandlerNotFoundError(t *testing.T) {
+	setup()
+	defer teardown()
+
 	es := &mock.EntityStore{
 		ReadEntitiesFunc: func(entityType string, q query.Query) ([]etre.Entity, error) {
 			return nil, nil
@@ -310,6 +255,9 @@
 }
 
 func TestPutEntityHandlerSuccessful(t *testing.T) {
+	setup()
+	defer teardown()
+
 	es := &mock.EntityStore{
 		UpdateEntitiesFunc: func(t string, q query.Query, u etre.Entity, user string) ([]etre.Entity, error) {
 			return []etre.Entity{etre.Entity{"_id": seedEntity0["_id"], "foo": seedEntity0["foo"]}}, nil
@@ -318,18 +266,14 @@
 	defaultAPI := api.NewAPI(&router.Router{}, es, &mock.FeedFactory{})
 	defaultServer := httptest.NewServer(defaultAPI.Router)
 
-<<<<<<< HEAD
-	id := seedEntity0["_id"].(string)
 	update := etre.Entity{"foo": "baz"}
-	expect := etre.Entity{"_id": seedEntity0["_id"], "foo": seedEntity0["foo"]}
-=======
-	id := seedId0
-	update := db.Entity{"foo": "baz"}
-	// We expect the previous values (i.e. rev=0):
-	expect := db.Entity{"_id": seedId0, "_type": entityType, "_rev": float64(0), "foo": seedEntity0["foo"]}
->>>>>>> b165dbc3
-
-	url := defaultServer.URL + api.API_ROOT + "entity/" + entityType + "/" + id
+	// We expect the previous values:
+	expect := etre.Entity{
+		"_id": seedId0,
+		"foo": seedEntity0["foo"],
+	}
+
+	url := defaultServer.URL + api.API_ROOT + "entity/" + entityType + "/" + seedId0
 	payload, err := json.Marshal(update)
 	if err != nil {
 		t.Fatal(err)
@@ -341,13 +285,8 @@
 		t.Fatal(err)
 	}
 
-<<<<<<< HEAD
 	if diff := deep.Equal(actual, expect); diff != nil {
 		t.Error(diff)
-=======
-	if diffs := deep.Equal(actual, expect); diffs != nil {
-		t.Error(diffs)
->>>>>>> b165dbc3
 	}
 
 	if statusCode != http.StatusOK {
@@ -356,6 +295,9 @@
 }
 
 func TestPutEntityHandlerMissingIDError(t *testing.T) {
+	setup()
+	defer teardown()
+
 	defaultAPI := api.NewAPI(&router.Router{}, &mock.EntityStore{}, &mock.FeedFactory{})
 	defaultServer := httptest.NewServer(defaultAPI.Router)
 
@@ -366,12 +308,13 @@
 }
 
 func TestPutEntityHandlerPayloadError(t *testing.T) {
-	defaultAPI := api.NewAPI(&router.Router{}, &mock.EntityStore{}, &mock.FeedFactory{})
-	defaultServer := httptest.NewServer(defaultAPI.Router)
-
-	id := seedId0
-
-	url := defaultServer.URL + api.API_ROOT + "entity/" + entityType + "/" + id
+	setup()
+	defer teardown()
+
+	defaultAPI := api.NewAPI(&router.Router{}, &mock.EntityStore{}, &mock.FeedFactory{})
+	defaultServer := httptest.NewServer(defaultAPI.Router)
+
+	url := defaultServer.URL + api.API_ROOT + "entity/" + entityType + "/" + seedId0
 	// etre.Entity type is expected to be in the payload, so passing in an empty
 	// payload will trigger an error.
 	var payload []byte
@@ -395,6 +338,9 @@
 }
 
 func TestDeleteEntityHandlerSuccessful(t *testing.T) {
+	setup()
+	defer teardown()
+
 	es := &mock.EntityStore{
 		DeleteEntitiesFunc: func(t string, q query.Query, user string) ([]etre.Entity, error) {
 			return []etre.Entity{seedEntity0}, nil
@@ -404,22 +350,14 @@
 	defaultServer := httptest.NewServer(defaultAPI.Router)
 
 	// Copy seedEntity0
-	expect := db.Entity{
-		"_id":   seedId0,
-		"_type": entityType,
-		"_rev":  0,
-	}
-	for k, v := range seedEntity0 {
-		expect[k] = v
-	}
-
-<<<<<<< HEAD
-	url := defaultServer.URL + api.API_ROOT + "entity/" + entityType + "/" + id
+	expect := etre.Entity{
+		"_id": seedId0,
+		"foo": "bar",
+		"x":   0,
+	}
+
+	url := defaultServer.URL + api.API_ROOT + "entity/" + entityType + "/" + seedId0
 	var actual etre.Entity
-=======
-	url := defaultServer.URL + api.API_ROOT + "entity/" + entityType + "/" + seedId0
-	var actual db.Entity
->>>>>>> b165dbc3
 
 	statusCode, err := test.MakeHTTPRequest("DELETE", url, nil, &actual)
 	if err != nil {
@@ -438,6 +376,9 @@
 }
 
 func TestDeleteEntityHandlerMissingIDError(t *testing.T) {
+	setup()
+	defer teardown()
+
 	defaultAPI := api.NewAPI(&router.Router{}, &mock.EntityStore{}, &mock.FeedFactory{})
 	defaultServer := httptest.NewServer(defaultAPI.Router)
 
@@ -452,20 +393,26 @@
 // //////////////////////////////////////////////////////////////////////////
 
 func TestPostEntitiesHandlerSuccessful(t *testing.T) {
+	setup()
+	defer teardown()
+
 	es := &mock.EntityStore{
 		CreateEntitiesFunc: func(entityType string, entities []etre.Entity, username string) ([]string, error) {
 			var r1Found bool
 			var r2Found bool
 			for _, entity := range entities {
-				if entity["_id"].(string) == "id3" {
+				if entity["x"].(int) == 3 {
 					r1Found = true
 				}
-				if entity["_id"].(string) == "id4" {
+				if entity["x"].(int) == 4 {
 					r2Found = true
 				}
 			}
 			if r1Found && r2Found {
-				return []string{"id3", "id4"}, nil
+				return []string{
+					hex.EncodeToString([]byte(bson.NewObjectId())),
+					hex.EncodeToString([]byte(bson.NewObjectId())),
+				}, nil
 			}
 			return []string{}, nil
 		},
@@ -474,16 +421,9 @@
 	defaultServer := httptest.NewServer(defaultAPI.Router)
 
 	// seedEntities are id{0,1,2}
-<<<<<<< HEAD
-	expect := []string{"id3", "id4"}
-	entity0 := etre.Entity{"_id": expect[0], "x": 3}
-	entity1 := etre.Entity{"_id": expect[1], "x": 4}
+	entity0 := etre.Entity{"x": 3}
+	entity1 := etre.Entity{"x": 4}
 	entities := []etre.Entity{entity0, entity1}
-=======
-	entity0 := db.Entity{"x": 3}
-	entity1 := db.Entity{"x": 4}
-	entities := []db.Entity{entity0, entity1}
->>>>>>> b165dbc3
 
 	url := defaultServer.URL + api.API_ROOT + "entities/" + entityType
 	payload, err := json.Marshal(entities)
@@ -512,6 +452,9 @@
 }
 
 func TestPostEntitiesHandlerPayloadError(t *testing.T) {
+	setup()
+	defer teardown()
+
 	defaultAPI := api.NewAPI(&router.Router{}, &mock.EntityStore{}, &mock.FeedFactory{})
 	defaultServer := httptest.NewServer(defaultAPI.Router)
 
@@ -539,22 +482,18 @@
 }
 
 func TestPostEntitiesHandlerInvalidValueTypeError(t *testing.T) {
+	setup()
+	defer teardown()
+
 	defaultAPI := api.NewAPI(&router.Router{}, &mock.EntityStore{}, &mock.FeedFactory{})
 	defaultServer := httptest.NewServer(defaultAPI.Router)
 
 	yArr := []string{"foo", "bar", "baz"}
 
-<<<<<<< HEAD
 	entity2 := etre.Entity{"_id": "id3", "x": 2}
 	// Arrays are not supported values types
 	entity3 := etre.Entity{"_id": "id4", "y": yArr}
 	entities := []etre.Entity{entity2, entity3}
-=======
-	entity2 := db.Entity{"x": 2}
-	// Arrays are not supported values types
-	entity3 := db.Entity{"y": yArr}
-	entities := []db.Entity{entity2, entity3}
->>>>>>> b165dbc3
 
 	url := defaultServer.URL + api.API_ROOT + "entities/" + entityType
 	payload, err := json.Marshal(entities)
@@ -581,6 +520,9 @@
 }
 
 func TestGetEntitiesHandlerSuccessful(t *testing.T) {
+	setup()
+	defer teardown()
+
 	var actualQuery query.Query
 	es := &mock.EntityStore{
 		ReadEntitiesFunc: func(entityType string, q query.Query) ([]etre.Entity, error) {
@@ -603,6 +545,12 @@
 	}
 
 	for _, e := range actual {
+		api.ConvertFloat64ToInt(e)
+		delete(e, "_id")
+		delete(e, "_rev")
+		delete(e, "_type")
+	}
+	for _, e := range expect {
 		api.ConvertFloat64ToInt(e)
 		delete(e, "_id")
 		delete(e, "_rev")
@@ -632,6 +580,9 @@
 }
 
 func TestGetEntitiesHandlerMissingQueryError(t *testing.T) {
+	setup()
+	defer teardown()
+
 	defaultAPI := api.NewAPI(&router.Router{}, &mock.EntityStore{}, &mock.FeedFactory{})
 	defaultServer := httptest.NewServer(defaultAPI.Router)
 
@@ -642,6 +593,9 @@
 }
 
 func TestGetEntitiesHandleresptyQueryError(t *testing.T) {
+	setup()
+	defer teardown()
+
 	defaultAPI := api.NewAPI(&router.Router{}, &mock.EntityStore{}, &mock.FeedFactory{})
 	defaultServer := httptest.NewServer(defaultAPI.Router)
 
@@ -653,9 +607,12 @@
 }
 
 func TestGetEntitiesHandlerNotFoundError(t *testing.T) {
+	setup()
+	defer teardown()
+
 	es := &mock.EntityStore{
 		ReadEntitiesFunc: func(entityType string, q query.Query) ([]etre.Entity, error) {
-			return nil, nil
+			return []etre.Entity{}, nil
 		},
 	}
 	defaultAPI := api.NewAPI(&router.Router{}, es, &mock.FeedFactory{})
@@ -665,7 +622,7 @@
 	query := url.QueryEscape(labelSelector)
 	url := defaultServer.URL + api.API_ROOT + "entities/" + entityType + "?query=" + query
 
-	var actual []db.Entity
+	var actual []etre.Entity
 	statusCode, err := test.MakeHTTPRequest("GET", url, nil, &actual)
 	if err != nil {
 		t.Fatal(err)
@@ -680,21 +637,18 @@
 }
 
 func TestPutEntitiesHandlerSuccessful(t *testing.T) {
+	setup()
+	defer teardown()
+
 	expect := []etre.Entity{
-		etre.Entity{"_id": seedEntity1["_id"], "foo": seedEntity1["foo"]},
-		etre.Entity{"_id": seedEntity2["_id"], "foo": seedEntity2["foo"]},
-	}
-
-<<<<<<< HEAD
+		etre.Entity{"_id": hex.EncodeToString([]byte(seedEntity1["_id"].(bson.ObjectId))), "foo": seedEntity1["foo"]},
+		etre.Entity{"_id": hex.EncodeToString([]byte(seedEntity2["_id"].(bson.ObjectId))), "foo": seedEntity2["foo"]},
+	}
+
 	es := &mock.EntityStore{
 		UpdateEntitiesFunc: func(t string, q query.Query, u etre.Entity, user string) ([]etre.Entity, error) {
 			return expect, nil
 		},
-=======
-	expect := []db.Entity{
-		db.Entity{"_type": entityType, "_rev": float64(0), "foo": seedEntity1["foo"]},
-		db.Entity{"_type": entityType, "_rev": float64(0), "foo": seedEntity2["foo"]},
->>>>>>> b165dbc3
 	}
 	defaultAPI := api.NewAPI(&router.Router{}, es, &mock.FeedFactory{})
 	defaultServer := httptest.NewServer(defaultAPI.Router)
@@ -714,18 +668,8 @@
 		t.Fatal(err)
 	}
 
-<<<<<<< HEAD
 	if diff := deep.Equal(actual, expect); diff != nil {
 		t.Error(diff)
-=======
-	// Don't care about the ids
-	for _, e := range actual {
-		delete(e, "_id")
-	}
-
-	if !reflect.DeepEqual(actual, expect) {
-		t.Errorf("Actual: %v, Expect: %v", actual, expect)
->>>>>>> b165dbc3
 	}
 
 	if statusCode != http.StatusOK {
@@ -734,6 +678,9 @@
 }
 
 func TestPutEntitiesHandlerMissingQueryError(t *testing.T) {
+	setup()
+	defer teardown()
+
 	defaultAPI := api.NewAPI(&router.Router{}, &mock.EntityStore{}, &mock.FeedFactory{})
 	defaultServer := httptest.NewServer(defaultAPI.Router)
 
@@ -744,6 +691,9 @@
 }
 
 func TestPutEntitiesHandlerEmptyQueryError(t *testing.T) {
+	setup()
+	defer teardown()
+
 	defaultAPI := api.NewAPI(&router.Router{}, &mock.EntityStore{}, &mock.FeedFactory{})
 	defaultServer := httptest.NewServer(defaultAPI.Router)
 
@@ -754,6 +704,9 @@
 }
 
 func TestPutEntitiesHandlerPayloadError(t *testing.T) {
+	setup()
+	defer teardown()
+
 	defaultAPI := api.NewAPI(&router.Router{}, &mock.EntityStore{}, &mock.FeedFactory{})
 	defaultServer := httptest.NewServer(defaultAPI.Router)
 
@@ -783,6 +736,9 @@
 }
 
 func TestDeleteEntitiesHandlerSuccessful(t *testing.T) {
+	setup()
+	defer teardown()
+
 	es := &mock.EntityStore{
 		DeleteEntitiesFunc: func(t string, q query.Query, user string) ([]etre.Entity, error) {
 			return seedEntities, nil
@@ -808,6 +764,12 @@
 		delete(e, "_rev")
 		delete(e, "_type")
 	}
+	for _, e := range expect {
+		api.ConvertFloat64ToInt(e)
+		delete(e, "_id")
+		delete(e, "_rev")
+		delete(e, "_type")
+	}
 
 	if diff := deep.Equal(actual, expect); diff != nil {
 		t.Error(diff)
@@ -819,6 +781,9 @@
 }
 
 func TestDeleteEntitiesHandlerMissingQueryError(t *testing.T) {
+	setup()
+	defer teardown()
+
 	defaultAPI := api.NewAPI(&router.Router{}, &mock.EntityStore{}, &mock.FeedFactory{})
 	defaultServer := httptest.NewServer(defaultAPI.Router)
 
@@ -829,6 +794,9 @@
 }
 
 func TestDeleteEntitiesHandleresptyQueryError(t *testing.T) {
+	setup()
+	defer teardown()
+
 	defaultAPI := api.NewAPI(&router.Router{}, &mock.EntityStore{}, &mock.FeedFactory{})
 	defaultServer := httptest.NewServer(defaultAPI.Router)
 
